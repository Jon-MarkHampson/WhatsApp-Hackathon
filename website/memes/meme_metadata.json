{
  "memes": [
    {
      "timestamp": "2025-04-01T04:35:56.978130",
      "type": "ai",
      "query": "germany wordl war",
      "imgflip_url": "https://i.imgflip.com/9pazke.jpg",
      "page_url": "https://imgflip.com/i/9pazke",
      "local_path": "memes/ai_memes/ai_meme_germany wordl war_20250401_043556.jpg",
      "template_id": 101470,
      "texts": [
        "GERMANY LOSING WORLD WARS TWICE",
        "DEFINITELY ALIENS."
      ]
    },
    {
      "timestamp": "2025-04-01T04:39:43.773953",
      "type": "ai",
      "query": "olympics usa",
      "imgflip_url": "https://i.imgflip.com/9pazus.jpg",
      "page_url": "https://imgflip.com/i/9pazus",
      "template_id": 142009471,
      "texts": [
        "TEAM USA FANS",
        "WATCHING THE WINTER OLYMPICS",
        "IS THIS A NATIONAL PASTIME?"
      ]
    },
    {
      "timestamp": "2025-04-01T05:36:24.606795",
      "type": "auto",
      "query": "Python is whitespace sensitive",
      "imgflip_url": "https://i.imgflip.com/9pb478.jpg",
      "page_url": "https://imgflip.com/i/9pb478",
      "template_id": 129242436,
      "texts": []
    },
    {
      "timestamp": "2025-04-01T05:36:55.516956",
      "type": "auto",
      "query": "Python list comprehension vs n",
      "imgflip_url": "https://i.imgflip.com/9pb48m.jpg",
      "page_url": "https://imgflip.com/i/9pb48m",
      "template_id": 112126428,
      "texts": []
    },
    {
      "timestamp": "2025-04-01T05:40:14.189323",
      "type": "caption",
      "query": "my_list.remove(item) | ",
      "imgflip_url": "https://i.imgflip.com/9pb4if.jpg",
      "page_url": "https://imgflip.com/i/9pb4if",
      "template_id": null,
      "texts": []
    },
    {
      "timestamp": "2025-04-01T05:41:17.896103",
      "type": "caption",
      "query": "throws ValueError if item not in list | not my problem",
      "imgflip_url": "https://i.imgflip.com/9pb4lt.jpg",
      "page_url": "https://imgflip.com/i/9pb4lt",
      "template_id": null,
      "texts": []
    },
    {
      "timestamp": "2025-04-01T05:43:22.525436",
      "type": "ai",
      "query": "bombs rambo",
      "imgflip_url": "https://i.imgflip.com/9pb4qp.jpg",
      "page_url": "https://imgflip.com/i/9pb4qp",
      "template_id": 14371066,
      "texts": [
        "RAMBO, ALL THE BOMBS HE HAS",
        "NO MATCH FOR YODA'S DRAMA CLASS"
      ]
    },
    {
      "timestamp": "2025-04-01T09:20:55.216906",
      "type": "ai",
      "query": "trump maniac today",
      "imgflip_url": "https://i.imgflip.com/9pbj2h.jpg",
      "page_url": "https://imgflip.com/i/9pbj2h",
      "template_id": 234202281,
      "texts": [
        "ME THINKING I CAN AVOID POLITICAL DRAMA",
        "TRUMP MANIAC TODAY"
      ]
    },
    {
      "timestamp": "2025-04-01T12:24:29.239834",
      "type": "ai",
      "query": "infinite loop",
      "imgflip_url": "https://i.imgflip.com/9pc0ym.jpg",
      "page_url": "https://imgflip.com/i/9pc0ym",
      "template_id": 217743513,
      "texts": [
        "Escape the infinite loop",
        "Programmers"
      ]
    },
    {
      "timestamp": "2025-04-01T12:24:31.801207",
      "type": "ai",
      "query": "infinite loop",
      "imgflip_url": "https://i.imgflip.com/9pc0ys.jpg",
      "page_url": "https://imgflip.com/i/9pc0ys",
      "template_id": 93895088,
      "texts": [
        "FOR(WORK)",
        "WHILE(ALIVE)",
        "DO(NOTHING)",
        "IF(TIRED) CONTINUE"
      ]
    },
    {
      "timestamp": "2025-04-01T12:24:34.380225",
      "type": "ai",
      "query": "infinite loop",
      "imgflip_url": "https://i.imgflip.com/9pc0yy.jpg",
      "page_url": "https://imgflip.com/i/9pc0yy",
      "template_id": 114585149,
      "texts": [
        "OPEN SPOTIFY",
        "PLAY YOUR FAVORITE SONG",
        "FORGET YOU'RE ON LOOP",
        "IT'S BEEN 3 HOURS"
      ]
    },
    {
      "timestamp": "2025-04-01T12:24:36.490841",
      "type": "ai",
      "query": "infinite loop",
      "imgflip_url": "https://i.imgflip.com/9pc0z3.jpg",
      "page_url": "https://imgflip.com/i/9pc0z3",
      "template_id": 131940431,
      "texts": [
        "Start coding a feature",
        "Fix a bug",
        "Create another bug",
        "Create another bug"
      ]
    },
    {
      "timestamp": "2025-04-01T12:24:38.351735",
      "type": "ai",
      "query": "infinite loop",
      "imgflip_url": "https://i.imgflip.com/9pc0z5.jpg",
      "page_url": "https://imgflip.com/i/9pc0z5",
      "template_id": 217743513,
      "texts": [
        "Break free from the infinite loop",
        "Computer science student:"
      ]
    },
    {
      "timestamp": "2025-04-01T12:26:15.811313",
      "type": "ai",
      "query": "infinite loop",
      "imgflip_url": "https://i.imgflip.com/9pc149.jpg",
      "page_url": "https://imgflip.com/i/9pc149",
      "template_id": 14371066,
      "texts": [
        "WHEN YOU CODE AN INFINITE LOOP",
        "ESCAPE, THERE IS NONE"
      ]
    },
    {
      "timestamp": "2025-04-01T15:23:44.426043",
      "type": "caption",
      "query": "Me coding without coffee | Me coding with coffee",
      "imgflip_url": "https://i.imgflip.com/9pcmqg.jpg",
      "page_url": "https://imgflip.com/i/9pcmqg",
      "template_id": null,
      "texts": []
    },
    {
      "timestamp": "2025-04-01T15:30:52.098231",
      "type": "caption",
      "query": "Me coding without coffee | Me coding with coffee",
      "imgflip_url": "https://i.imgflip.com/9pcnu7.jpg",
      "page_url": "https://imgflip.com/i/9pcnu7",
      "template_id": null,
      "texts": []
    },
    {
      "timestamp": "2025-04-01T16:02:40.097960",
      "type": "ai",
      "query": "trump tariffs mexico",
      "imgflip_url": "https://i.imgflip.com/9pct3m.jpg",
      "page_url": "https://imgflip.com/i/9pct3m",
      "template_id": 3218037,
      "texts": [
        "THIS IS WHERE I PUT MY SAVINGS FROM TRUMP'S TARIFFS ON MEXICO",
        "IF THERE WERE ANY"
      ]
    },
    {
      "timestamp": "2025-04-01T16:40:30.010451",
      "type": "ai",
      "query": "trump tariffs mexico",
      "imgflip_url": "https://i.imgflip.com/9pcz8m.jpg",
      "page_url": "https://imgflip.com/i/9pcz8m",
      "template_id": 6235864,
      "texts": [
        "WHY DID TRUMP PUT TARIFFS ON MEXICO?",
        "TO MAKE NACHO AVERAGE DEAL",
        ""
      ]
    },
    {
      "timestamp": "2025-04-01T17:30:37.425441",
      "type": "auto",
      "query": "get 8 hours of sleep, y u no I remember it's Sunday",
      "imgflip_url": "https://i.imgflip.com/9pd7kz.jpg",
      "page_url": "https://imgflip.com/i/9pd7kz",
      "template_id": 61527,
      "texts": []
    },
    {
      "timestamp": "2025-04-01T17:40:46.933431",
      "type": "auto",
      "query": "I don't always wake up early, but when I do, I remember it's Sunday",
      "imgflip_url": "https://i.imgflip.com/9pd96j.jpg",
      "page_url": "https://imgflip.com/i/9pd96j",
      "template_id": 61532,
      "texts": []
    },
    {
      "timestamp": "2025-04-01T17:41:17.467023",
      "type": "auto",
      "query": "Back in my day, read the manual",
      "imgflip_url": "https://i.imgflip.com/9pd99c.jpg",
      "page_url": "https://imgflip.com/i/9pd99c",
      "template_id": 718432,
      "texts": []
    },
    {
      "timestamp": "2025-04-01T17:43:32.374233",
      "type": "auto",
      "query": "drink water... annnnd it's gone",
      "imgflip_url": "https://i.imgflip.com/9pd9n5.jpg",
      "page_url": "https://imgflip.com/i/9pd9n5",
      "template_id": 766986,
      "texts": []
    },
    {
      "timestamp": "2025-04-01T17:43:45.706925",
      "type": "auto",
      "query": "What if I told you close all the tabs",
      "imgflip_url": "https://i.imgflip.com/9pd9oj.jpg",
      "page_url": "https://imgflip.com/i/9pd9oj",
      "template_id": 100947,
      "texts": []
    },
    {
      "timestamp": "2025-04-01T17:44:00.685085",
      "type": "auto",
      "query": "read the manual... annnnd it's gone",
      "imgflip_url": "https://i.imgflip.com/9pd9q4.jpg",
      "page_url": "https://imgflip.com/i/9pd9q4",
      "template_id": 766986,
      "texts": []
    },
    {
      "timestamp": "2025-04-01T17:48:45.013880",
      "type": "auto",
      "query": "Brace yourselves, Hackathon is coming",
      "imgflip_url": "https://i.imgflip.com/9pdahy.jpg",
      "page_url": "https://imgflip.com/i/9pdahy",
      "template_id": 61546,
      "texts": []
    },
    {
      "timestamp": "2025-04-01T17:49:07.124127",
      "type": "auto",
      "query": "Brace yourselves, Hackathon is coming",
      "imgflip_url": "https://i.imgflip.com/9pdak9.jpg",
      "page_url": "https://imgflip.com/i/9pdak9",
      "template_id": 61546,
      "texts": []
    },
    {
      "timestamp": "2025-04-01T17:52:57.202626",
      "type": "auto",
      "query": "Free trial ends bats an eye, everyone loses their minds",
      "imgflip_url": "https://i.imgflip.com/9pdb4l.jpg",
      "page_url": "https://imgflip.com/i/9pdb4l",
      "template_id": 1790995,
      "texts": []
    },
    {
      "timestamp": "2025-04-01T17:53:16.915550",
      "type": "auto",
      "query": "Collect all the memes",
      "imgflip_url": "https://i.imgflip.com/9pdb6h.jpg",
      "page_url": "https://imgflip.com/i/9pdb6h",
      "template_id": 61533,
      "texts": []
    },
    {
      "timestamp": "2025-04-01T18:41:57.110616",
      "type": "auto",
      "query": "One does not simply walk into Mordor",
      "imgflip_url": "https://i.imgflip.com/9pdim4.jpg",
      "page_url": "https://imgflip.com/i/9pdim4",
      "template_id": 61579,
      "texts": []
    },
    {
      "timestamp": "2025-04-01T20:37:39.113988",
      "type": "auto",
      "query": "You get a Jira ticket, you get a Jira ticket, everybody gets a Jira ticket",
      "imgflip_url": "https://i.imgflip.com/9pe0e6.jpg",
      "page_url": "https://imgflip.com/i/9pe0e6",
      "template_id": 28251713,
      "texts": []
    },
    {
      "timestamp": "2025-04-01T20:38:05.529092",
      "type": "auto",
      "query": "They removed semicolons from the codebase, but that’s none of my business",
      "imgflip_url": "https://i.imgflip.com/9pe0gm.jpg",
      "page_url": "https://imgflip.com/i/9pe0gm",
      "template_id": 16464531,
      "texts": []
    },
    {
      "timestamp": "2025-04-01T20:38:12.486389",
      "type": "auto",
      "query": "Back in my day we deployed via FTP",
      "imgflip_url": "https://i.imgflip.com/9pe0hb.jpg",
      "page_url": "https://imgflip.com/i/9pe0hb",
      "template_id": 718432,
      "texts": []
    },
    {
      "timestamp": "2025-04-01T20:38:19.421634",
      "type": "auto",
      "query": "The server goes down, no one bats an eye. The UI shifts by 1px, users lose their minds",
      "imgflip_url": "https://i.imgflip.com/9pe0i8.jpg",
      "page_url": "https://imgflip.com/i/9pe0i8",
      "template_id": 1790995,
      "texts": []
    },
    {
      "timestamp": "2025-04-01T20:38:28.068068",
      "type": "auto",
      "query": "What if I told you that == and === are not the same",
      "imgflip_url": "https://i.imgflip.com/9pe0j2.jpg",
      "page_url": "https://imgflip.com/i/9pe0j2",
      "template_id": 100947,
      "texts": []
    },
    {
      "timestamp": "2025-04-01T20:38:34.107408",
      "type": "auto",
      "query": "Yo dawg I heard you like functions, so I put a function in your function",
      "imgflip_url": "https://i.imgflip.com/9pe0ji.jpg",
      "page_url": "https://imgflip.com/i/9pe0ji",
      "template_id": 101716,
      "texts": []
    },
    {
      "timestamp": "2025-04-01T20:38:38.689202",
      "type": "auto",
      "query": "Y u no install dependencies",
      "imgflip_url": "https://i.imgflip.com/9pe0jw.jpg",
      "page_url": "https://imgflip.com/i/9pe0jw",
      "template_id": 61527,
      "texts": []
    },
    {
      "timestamp": "2025-04-01T20:38:47.057604",
      "type": "auto",
      "query": "If you hardcode values, you’re gonna have a bad time",
      "imgflip_url": "https://i.imgflip.com/9pe0kx.jpg",
      "page_url": "https://imgflip.com/i/9pe0kx",
      "template_id": 100951,
      "texts": []
    },
    {
      "timestamp": "2025-04-01T20:38:53.022942",
      "type": "auto",
      "query": "JavaScript y u no type safety",
      "imgflip_url": "https://i.imgflip.com/9pe0li.jpg",
      "page_url": "https://imgflip.com/i/9pe0li",
      "template_id": 61527,
      "texts": []
    },
    {
      "timestamp": "2025-04-01T20:38:58.859740",
      "type": "auto",
      "query": "Not sure if infinite loop or just slow WiFi",
      "imgflip_url": "https://i.imgflip.com/9pe0m3.jpg",
      "page_url": "https://imgflip.com/i/9pe0m3",
      "template_id": 61520,
      "texts": []
    },
    {
      "timestamp": "2025-04-01T20:41:54.567402",
      "type": "auto",
      "query": "Bugs, bugs everywhere",
      "imgflip_url": "https://i.imgflip.com/9pe12v.jpg",
      "page_url": "https://imgflip.com/i/9pe12v",
      "template_id": 91538330,
      "texts": []
    },
    {
      "timestamp": "2025-04-01T20:42:19.048040",
      "type": "auto",
      "query": "If you could just not, that would be great",
      "imgflip_url": "https://i.imgflip.com/9pe15c.jpg",
      "page_url": "https://imgflip.com/i/9pe15c",
      "template_id": 563423,
      "texts": []
    },
    {
      "timestamp": "2025-04-01T20:51:00.476882",
      "type": "auto",
      "query": "You don't use dark mode, but that's none of my business",
      "imgflip_url": "https://i.imgflip.com/9pe2i5.jpg",
      "page_url": "https://imgflip.com/i/9pe2i5",
      "template_id": 16464531,
      "texts": []
    },
    {
      "timestamp": "2025-04-02T10:11:30.621333",
      "type": "ai",
      "query": "yeah i think it would only take 20 mins  to do",
      "imgflip_url": "https://i.imgflip.com/9pg72f.jpg",
      "page_url": "https://imgflip.com/i/9pg72f",
      "template_id": 252600902,
      "texts": [
        "Wait, so it’s always been more than 20 minutes?",
        "Always has been."
      ]
    },
    {
      "timestamp": "2025-04-02T10:11:55.016444",
      "type": "ai",
      "query": "yeah i think it would only take 20 mins  to do",
      "imgflip_url": "https://i.imgflip.com/9pg73k.jpg",
      "page_url": "https://imgflip.com/i/9pg73k",
      "template_id": 180190441,
      "texts": [
        "\"Yeah, I think it would only take 20 mins to do\"",
        "Underestimating every DIY project ever",
        "Me"
      ]
    },
    {
      "timestamp": "2025-04-02T10:12:04.011178",
      "type": "ai",
      "query": "yeah i think it would only take 20 min",
      "imgflip_url": "https://i.imgflip.com/9pg743.jpg",
      "page_url": "https://imgflip.com/i/9pg743",
      "template_id": 123999232,
      "texts": [
        "\"Yeah, I think it would only take 20 minutes.\"",
        "DIY Enthusiasts Everywhere"
      ]
    },
    {
<<<<<<< HEAD
      "timestamp": "2025-04-02T20:24:25.818925",
      "type": "ai",
      "query": "Your questions, our answers",
      "imgflip_url": "https://i.imgflip.com/9pifnj.jpg",
      "page_url": "https://imgflip.com/i/9pifnj",
      "template_id": 226297822,
      "texts": [
        "You ask a simple question in a meeting",
        "They give a simple answer",
        "Now you have ten follow-up questions"
      ]
    },
    {
      "timestamp": "2025-04-02T20:25:29.868081",
      "type": "ai",
      "query": "Experience the power of our solution",
      "imgflip_url": "https://i.imgflip.com/9pifu3.jpg",
      "page_url": "https://imgflip.com/i/9pifu3",
      "template_id": 137501417,
      "texts": [
        "STRUGGLING WITH SPREADSHEETS",
        "EXPERIENCE THE POWER OF OUR SOLUTION"
      ]
    },
    {
      "timestamp": "2025-04-02T20:25:56.751023",
      "type": "ai",
      "query": "Experience the power of our solution",
      "imgflip_url": "https://i.imgflip.com/9pifwr.jpg",
      "page_url": "https://imgflip.com/i/9pifwr",
      "template_id": 124822590,
      "texts": [
        "Stick to the traditional methods",
        "Experience the power of our solution",
        "Every marketer ever"
      ]
    },
    {
      "timestamp": "2025-04-02T20:26:19.893523",
      "type": "ai",
      "query": "Experience the power of our solution",
      "imgflip_url": "https://i.imgflip.com/9pifza.jpg",
      "page_url": "https://imgflip.com/i/9pifza",
      "template_id": 162372564,
      "texts": [
        "Revolutionize the industry",
        "Experience the power of our solution"
      ]
=======
      "timestamp": "2025-04-02T19:22:54.688471",
      "type": "auto",
      "query": "Drama? Ain't nobody got time for that!",
      "imgflip_url": "https://i.imgflip.com/9pi5rr.jpg",
      "page_url": "https://imgflip.com/i/9pi5rr",
      "template_id": 442575,
      "texts": []
    },
    {
      "timestamp": "2025-04-02T19:23:11.509525",
      "type": "auto",
      "query": "Am I the only one around here who watches credits?",
      "imgflip_url": "https://i.imgflip.com/9pi5t6.jpg",
      "page_url": "https://imgflip.com/i/9pi5t6",
      "template_id": 259680,
      "texts": []
    },
    {
      "timestamp": "2025-04-02T19:24:17.536989",
      "type": "auto",
      "query": "Forget to save, gonna have a bad time",
      "imgflip_url": "https://i.imgflip.com/9pi5z5.jpg",
      "page_url": "https://imgflip.com/i/9pi5z5",
      "template_id": 100951,
      "texts": []
>>>>>>> 741d4773
    }
  ]
}<|MERGE_RESOLUTION|>--- conflicted
+++ resolved
@@ -461,7 +461,6 @@
       ]
     },
     {
-<<<<<<< HEAD
       "timestamp": "2025-04-02T20:24:25.818925",
       "type": "ai",
       "query": "Your questions, our answers",
@@ -510,7 +509,8 @@
         "Revolutionize the industry",
         "Experience the power of our solution"
       ]
-=======
+    },
+    {
       "timestamp": "2025-04-02T19:22:54.688471",
       "type": "auto",
       "query": "Drama? Ain't nobody got time for that!",
@@ -536,7 +536,6 @@
       "page_url": "https://imgflip.com/i/9pi5z5",
       "template_id": 100951,
       "texts": []
->>>>>>> 741d4773
     }
   ]
 }